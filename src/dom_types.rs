--- conflicted
+++ resolved
@@ -780,15 +780,7 @@
     }
 
     /// See `El::add_style`
-<<<<<<< HEAD
     pub fn add_style(self, key: impl Into<St>, val: impl Into<CSSValue>) -> Self {
-=======
-    pub fn add_style(
-        &mut self,
-        key: impl Into<Cow<'static, str>>,
-        val: impl Into<CSSValue>,
-    ) -> &mut Self {
->>>>>>> e8e6d44f
         if let Node::Element(el) = self {
             el.add_style(key, val);
         }
@@ -1052,15 +1044,7 @@
     }
 
     /// Add a new style (eg display, or height)
-<<<<<<< HEAD
     pub fn add_style(mut self, key: impl Into<St>, val: impl Into<CSSValue>) -> Self {
-=======
-    pub fn add_style(
-        &mut self,
-        key: impl Into<Cow<'static, str>>,
-        val: impl Into<CSSValue>,
-    ) -> &mut Self {
->>>>>>> e8e6d44f
         self.style.vals.insert(key.into(), val.into());
         self
     }
